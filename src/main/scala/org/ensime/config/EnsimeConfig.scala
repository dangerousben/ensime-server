package org.ensime.config

import akka.event.slf4j.SLF4JLogging
import java.io.File
import org.ensime.util._
import pimpathon.file._
import scala.util.Properties
import scalariform.formatter.preferences._

case class EnsimeConfig(
    root: File,
    cacheDir: File,
    name: String,
    scalaVersion: String,
    compilerArgs: List[String],
    modules: Map[String, EnsimeModule],
    referenceSourceJars: List[File],
    formattingPrefs: FormattingPreferences = FormattingPreferences(),
    sourceMode: Boolean = false) {
  (root :: cacheDir :: referenceSourceJars).foreach { f =>
    require(f.exists, f + " is required but does not exist")
  }

  def sourceFiles: Set[File] = for {
    module: EnsimeModule <- modules.values.toSet
    root <- module.sourceRoots
    file <- root.tree
    if file.isFile & file.getName.endsWith(".scala")
  } yield file

  def runtimeClasspath: Set[File] =
    compileClasspath ++ modules.values.flatMap(_.debugJars) ++ targetClasspath

  val javaLib: Option[File] = {
    val javaHome = file(System.getProperty("java.home"))
    val alt1 = javaHome / "jre/lib/rt.jar"
    val alt2 = javaHome / "lib/rt.jar"
    List(alt1, alt2).filter(_.exists).headOption
  }

  def compileClasspath: Set[File] = modules.values.toSet.flatMap {
    m: EnsimeModule => m.compileJars ++ m.testJars
  } ++ (if (sourceMode) List.empty else targetClasspath)

  def targetClasspath: Set[File] = modules.values.toSet.flatMap {
    m: EnsimeModule => m.targets ++ m.testTargets
  }

  def allJars: Set[File] = {
    modules.values.flatMap { m =>
      m.compileJars ::: m.testJars
    }.toSet
  } ++ javaLib.toIterable

}

case class EnsimeModule(
    name: String,
    targets: List[File],
    testTargets: List[File],
    dependsOnNames: List[String],
    compileJars: List[File],
    debugJars: List[File],
    testJars: List[File],
    sourceRoots: List[File],
    referenceSourcesJars: List[File]) {
  (targets ::: testTargets ::: compileJars ::: debugJars :::
    testJars ::: sourceRoots ::: referenceSourcesJars) foreach { f =>
      require(f.exists, f + " is required by " + name + " but does not exist")
    }

  def dependencies(implicit config: EnsimeConfig): List[EnsimeModule] =
    dependsOnNames.map(config.modules)
}

object EnsimeConfig extends SLF4JLogging {
  def parse(configExp: SExp): EnsimeConfig = {
    import RichFile._
    import pimpathon.any._

    // NOTE: we use 'canon' to obtain the canonical form of the
    //       configuration files. But canon may fail to resolve if
    //       the file/directory does not exist, so we force create all
    //       directories, which is - admitedly - a weird side-effect.
    val rootMap = SExpExplorer(configExp).asMap
    val root = file(rootMap.getString(":root-dir")).canon
    require(root.isDirectory, ":root-dir must exist")

<<<<<<< HEAD
    implicit def RichSExpPimp(m: SExpMapExplorer) = new RichSExp(m)
    class RichSExp(m: SExpMapExplorer) {
      def asDir(name: String): File =
        file(m.getString(name)).rebaseIfRelative(root).tap(_.mkdirs()).canon
=======
    implicit class RichSExp(m: SExpMapExplorer) {
      def asDirOpt(name: String): Option[File] =
        m.getStringOpt(name).map { f =>
          file(f).rebaseIfRelative(root).tap(_.mkdirs()).canon
        }

      def asDir(name: String): File = asDirOpt(name).get
>>>>>>> ebcbaaff

      def asDirs(name: String): List[File] =
        m.getStringListOpt(name).getOrElse(Nil).map { n =>
          file(n).rebaseIfRelative(root).tap(_.mkdirs()).canon
        }
      def asFiles(name: String): List[File] =
        m.getStringListOpt(name).getOrElse(Nil).map { n =>
          file(n).rebaseIfRelative(root).canon
        }
    }

    val cacheDir = rootMap.asDir(":cache-dir")
    val name = rootMap.getString(":name")
    val scalaVersion = rootMap.getString(":scala-version")
    val compilerArgs = rootMap.getStringListOpt(":compiler-args").getOrElse(Nil)
    val referenceSourceJars = rootMap.asFiles(":reference-source-roots")
    val subProjectsSExps = rootMap.getList(":subprojects").map(_.asMap)
    val subModules = subProjectsSExps.map { entry =>
      val moduleName = entry.getString(":name")
      val targets = entry.asDirOpt(":target") match {
        case Some(target) => target :: Nil
        case None => entry.asDirs(":targets")
      }
      val testTargets = entry.asDirOpt(":test-target") match {
        case Some(target) => target :: Nil
        case None => entry.asDirs(":test-targets")
      }
      val dependentModuleNames = entry.getStringListOpt(":depends-on-modules").getOrElse(Nil)
      val compileDeps = entry.asFiles(":compile-deps")
      val debugDeps = entry.asFiles(":runtime-deps")
      val testDeps = entry.asFiles(":test-deps")
      val sourceRoots = entry.asDirs(":source-roots")
      val referenceSourceJars = entry.asFiles(":reference-source-roots")

      moduleName -> EnsimeModule(
        moduleName, targets, testTargets, dependentModuleNames,
        compileDeps, debugDeps, testDeps, sourceRoots, referenceSourceJars
      )
    }.toMap

    // TODO: surely there is a cleaner way to load the formatting prefs...
    val formattingPrefs = {
      rootMap.map.get(KeywordAtom(":formatting-prefs")) match {
        case Some(list: SExpList) =>
          list.toKeywordMap.map {
            case (KeywordAtom(key), sexp: SExp) =>
              (Symbol(key.substring(1)), sexp.toScala)
          }
        case _ => Map[Symbol, Any]()
      }
    }.foldLeft(FormattingPreferences()) { (fp, p) =>
      p match {
        case ('alignParameters, value: Boolean) =>
          fp.setPreference(AlignParameters, value)
        case ('alignSingleLineCaseStatements, value: Boolean) =>
          fp.setPreference(AlignSingleLineCaseStatements, value)
        case ('alignSingleLineCaseStatements_maxArrowIndent, value: Int) =>
          fp.setPreference(AlignSingleLineCaseStatements.MaxArrowIndent, value)
        case ('compactStringConcatenation, value: Boolean) =>
          fp.setPreference(CompactStringConcatenation, value)
        case ('doubleIndentClassDeclaration, value: Boolean) =>
          fp.setPreference(DoubleIndentClassDeclaration, value)
        case ('formatXml, value: Boolean) =>
          fp.setPreference(FormatXml, value)
        case ('indentLocalDefs, value: Boolean) =>
          fp.setPreference(IndentLocalDefs, value)
        case ('indentPackageBlocks, value: Boolean) =>
          fp.setPreference(IndentPackageBlocks, value)
        case ('indentSpaces, value: Int) =>
          fp.setPreference(IndentSpaces, value)
        case ('indentWithTabs, value: Boolean) =>
          fp.setPreference(IndentWithTabs, value)
        case ('multilineScaladocCommentsStartOnFirstLine, value: Boolean) =>
          fp.setPreference(MultilineScaladocCommentsStartOnFirstLine, value)
        case ('placeScaladocAsterisksBeneathSecondAsterisk, value: Boolean) =>
          fp.setPreference(PlaceScaladocAsterisksBeneathSecondAsterisk, value)
        case ('preserveSpaceBeforeArguments, value: Boolean) =>
          fp.setPreference(PreserveSpaceBeforeArguments, value)
        case ('spaceInsideBrackets, value: Boolean) =>
          fp.setPreference(SpaceInsideBrackets, value)
        case ('spaceInsideParentheses, value: Boolean) =>
          fp.setPreference(SpaceInsideParentheses, value)
        case ('spaceBeforeColon, value: Boolean) =>
          fp.setPreference(SpaceBeforeColon, value)
        case ('spacesWithinPatternBinders, value: Boolean) =>
          fp.setPreference(SpacesWithinPatternBinders, value)
        case ('rewriteArrowSymbols, value: Boolean) =>
          fp.setPreference(RewriteArrowSymbols, value)
        case (name, _) =>
          log.warn("unrecognized formatting option: " + name)
          fp
      }
    }

    val sourceMode = rootMap.getBooleanOpt(":source-mode").getOrElse(false)
    EnsimeConfig(
      root.tap(_.mkdirs()).canon, cacheDir.tap(_.mkdirs()).canon,
      name, scalaVersion, compilerArgs, subModules,
      referenceSourceJars, formattingPrefs, sourceMode
    )
  }
}<|MERGE_RESOLUTION|>--- conflicted
+++ resolved
@@ -86,20 +86,14 @@
     val root = file(rootMap.getString(":root-dir")).canon
     require(root.isDirectory, ":root-dir must exist")
 
-<<<<<<< HEAD
     implicit def RichSExpPimp(m: SExpMapExplorer) = new RichSExp(m)
     class RichSExp(m: SExpMapExplorer) {
-      def asDir(name: String): File =
-        file(m.getString(name)).rebaseIfRelative(root).tap(_.mkdirs()).canon
-=======
-    implicit class RichSExp(m: SExpMapExplorer) {
       def asDirOpt(name: String): Option[File] =
         m.getStringOpt(name).map { f =>
           file(f).rebaseIfRelative(root).tap(_.mkdirs()).canon
         }
 
       def asDir(name: String): File = asDirOpt(name).get
->>>>>>> ebcbaaff
 
       def asDirs(name: String): List[File] =
         m.getStringListOpt(name).getOrElse(Nil).map { n =>
