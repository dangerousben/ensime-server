--- conflicted
+++ resolved
@@ -31,20 +31,16 @@
     m: EnsimeModule => m.compileJars ++ m.testJars ++ m.debugJars :+ m.target :+ m.testTarget
   }
 
-<<<<<<< HEAD
   val javaLib: Option[File] = {
     val javaHome = file(System.getProperty("java.home"))
     val alt1 = javaHome / "jre/lib/rt.jar"
     val alt2 = javaHome / "lib/rt.jar"
     List(alt1, alt2).filter(_.exists).headOption
   }
-=======
+
   def compileClasspath: Set[File] = modules.values.toSet.flatMap {
     m: EnsimeModule => m.compileJars ++ m.testJars :+ m.target :+ m.testTarget
   }
-
-  val javaLib = file(Properties.jdkHome) / "jre/lib/rt.jar"
->>>>>>> b0aa932c
 
   def allJars: Set[File] = {
     modules.values.flatMap { m =>
@@ -82,17 +78,12 @@
     //       configuration files. But canon may fail to resolve if
     //       the file/directory does not exist, so we force create all
     //       directories, which is - admitedly - a weird side-effect.
-
-<<<<<<< HEAD
-    implicit def RichSExpPimp(m: SExpMapExplorer) = new RichSExp(m)
-    class RichSExp(m: SExpMapExplorer) {
-=======
     val rootMap = SExpExplorer(configExp).asMap
     val root = file(rootMap.getString(":root-dir")).canon
     require(root.isDirectory, ":root-dir must exist")
 
-    implicit class RichSExp(m: SExpMapExplorer) {
->>>>>>> b0aa932c
+    implicit def RichSExpPimp(m: SExpMapExplorer) = new RichSExp(m)
+    class RichSExp(m: SExpMapExplorer) {
       def asDir(name: String): File =
         file(m.getString(name)).rebaseIfRelative(root).tap(_.mkdirs()).canon
 
