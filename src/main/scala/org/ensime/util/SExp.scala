/**
*  Copyright (c) 2010, Aemon Cannon
*  All rights reserved.
*  
*  Redistribution and use in source and binary forms, with or without
*  modification, are permitted provided that the following conditions are met:
*      * Redistributions of source code must retain the above copyright
*        notice, this list of conditions and the following disclaimer.
*      * Redistributions in binary form must reproduce the above copyright
*        notice, this list of conditions and the following disclaimer in the
*        documentation and/or other materials provided with the distribution.
*      * Neither the name of ENSIME nor the
*        names of its contributors may be used to endorse or promote products
*        derived from this software without specific prior written permission.
*  
*  THIS SOFTWARE IS PROVIDED BY THE COPYRIGHT HOLDERS AND CONTRIBUTORS "AS IS" AND
*  ANY EXPRESS OR IMPLIED WARRANTIES, INCLUDING, BUT NOT LIMITED TO, THE IMPLIED
*  WARRANTIES OF MERCHANTABILITY AND FITNESS FOR A PARTICULAR PURPOSE ARE
*  DISCLAIMED. IN NO EVENT SHALL Aemon Cannon BE LIABLE FOR ANY
*  DIRECT, INDIRECT, INCIDENTAL, SPECIAL, EXEMPLARY, OR CONSEQUENTIAL DAMAGES
*  (INCLUDING, BUT NOT LIMITED TO, PROCUREMENT OF SUBSTITUTE GOODS OR SERVICES;
*  LOSS OF USE, DATA, OR PROFITS; OR BUSINESS INTERRUPTION) HOWEVER CAUSED AND
*  ON ANY THEORY OF LIABILITY, WHETHER IN CONTRACT, STRICT LIABILITY, OR TORT
*  (INCLUDING NEGLIGENCE OR OTHERWISE) ARISING IN ANY WAY OUT OF THE USE OF THIS
*  SOFTWARE, EVEN IF ADVISED OF THE POSSIBILITY OF SUCH DAMAGE.
*/

package org.ensime.util
import scala.collection.immutable.Map
import scala.util.parsing.combinator._
import scala.util.parsing.input

abstract class SExp extends WireFormat {
  def toReadableString: String = toString
  override def toWireString: String = toReadableString
  def toScala: Any = toString
}

case class SExpList(items: Iterable[SExp]) extends SExp with Iterable[SExp] {

  override def iterator = items.iterator

  override def toString = "(" + items.mkString(" ") + ")"

  override def toReadableString = {
    "(" + items.map { _.toReadableString }.mkString(" ") + ")"
  }

  def toKeywordMap(): Map[KeywordAtom, SExp] = {
    var m = Map[KeywordAtom, SExp]()
    items.sliding(2, 2).foreach {
      case (key: KeywordAtom) ::(sexp: SExp) :: rest => {
        m += (key -> sexp)
      }
      case _ => {}
    }
    m
  }

  def toSymbolMap(): Map[scala.Symbol, Any] = {
    var m = Map[scala.Symbol, Any]()
    items.sliding(2, 2).foreach {
      case SymbolAtom(key) ::(sexp: SExp) :: rest => {
        m += (Symbol(key) -> sexp.toScala)
      }
      case _ => {}
    }
    m
  }
}


object BooleanAtom {

  def unapply(z: SExp): Option[Boolean] = z match {
    case TruthAtom() => Some(true)
    case NilAtom() => Some(false)
    case _ => None
  }

}

abstract class BooleanAtom extends SExp {
  def toBool: Boolean
  override def toScala = toBool
}

case class NilAtom() extends BooleanAtom {
  override def toString = "nil"
  override def toBool: Boolean = false

}
case class TruthAtom() extends BooleanAtom {
  override def toString = "t"
  override def toBool: Boolean = true
  override def toScala: Boolean = true
}
case class StringAtom(value: String) extends SExp {
  override def toString = value
  override def toReadableString = {
    val printable = value.replace("\\", "\\\\").replace("\"", "\\\"");
    "\"" + printable + "\""
  }
}
case class IntAtom(value: Int) extends SExp {
  override def toString = String.valueOf(value)
  override def toScala = value
}
case class SymbolAtom(value: String) extends SExp {
  override def toString = value
}
case class KeywordAtom(value: String) extends SExp {
  override def toString = value
}

object SExp extends RegexParsers {

  import scala.util.matching.Regex

  lazy val string = regexGroups("""\"((?:[^\"\\]|\\.)*)\"""".r) ^^ { m => 
    StringAtom(m.group(1).replace("\\\\", "\\")) 
  }
  lazy val sym = regex("[a-zA-Z][a-zA-Z0-9-:]*".r) ^^ { s => 
    if(s == "nil") NilAtom()
    else if(s == "t") TruthAtom()
    else SymbolAtom(s)
  }
  lazy val keyword = regex(":[a-zA-Z][a-zA-Z0-9-:]*".r) ^^ KeywordAtom
  lazy val number = regex("-?[0-9]+".r) ^^ { s => IntAtom(s.toInt) }
  lazy val list = literal("(") ~> rep(expr) <~ literal(")") ^^ SExpList.apply
  lazy val expr: Parser[SExp] = list | keyword | string | number | sym

  def read(r: input.Reader[Char]): SExp = {
    val result: ParseResult[SExp] = expr(r)
    result match {
      case Success(value, next) => value
      case Failure(errMsg, next) => {
        println(errMsg)
        NilAtom()
      }
      case Error(errMsg, next) => {
        println(errMsg)
        NilAtom()
      }
    }
  }

  def read(s:String):SExp = {
    val chars = new Array[Char](s.length)
    s.getChars(0, s.length, chars, 0)
    val r = new input.CharArrayReader(chars)
    SExp.read(r)
  }

  /** A parser that matches a regex string and returns the match groups */
  def regexGroups(r: Regex): Parser[Regex.Match] = new Parser[Regex.Match] {
    def apply(in: Input) = {
      val source = in.source
      val offset = in.offset
      val start = handleWhiteSpace(source, offset)
      (r findPrefixMatchOf (source.subSequence(start, source.length))) match {
        case Some(matched) => Success(matched, in.drop(start + matched.end - offset))
        case None =>
        Failure("string matching regex `" + r +
          "' expected but `" +
          in.first + "' found", in.drop(start - offset))
      }
    }
  }

  def apply(items: SExp*): SExpList = {
    SExpList(items)
  }

  def apply(items: Iterable[SExp]): SExpList = {
    SExpList(items)
  }

  // Helpers for common case of key,val prop-list.
  // Omit keys for nil values.
  def propList(items: (String, SExp)*): SExpList = {
    propList(items)
  }
  def propList(items: Iterable[(String, SExp)]): SExpList = {
    val nonNil = items.filter {
      case (s, NilAtom()) => false
      case (s, SExpList(items)) if items.isEmpty => false
      case _ => true
    }
    SExpList(nonNil.flatMap(ea => List(key(ea._1), ea._2)))
  }

  implicit def strToSExp(str: String): SExp = {
    StringAtom(str)
  }

  def key(str: String): KeywordAtom = {
    KeywordAtom(str)
  }

  implicit def intToSExp(value: Int): SExp = {
    IntAtom(value)
  }

  implicit def longToSExp(value: Long): SExp = {
    IntAtom(value.toInt)
  }

  implicit def boolToSExp(value: Boolean): SExp = {
    if (value) {
      TruthAtom()
    } else {
      NilAtom()
    }
  }

  implicit def symbolToSExp(value: Symbol): SExp = {
    if (value == 'nil) {
      NilAtom()
    } else {
      SymbolAtom(value.toString.drop(1))
    }
  }

  implicit def nilToSExpList(nil: NilAtom): SExp = {
    SExpList(List())
  }

  implicit def toSExp(o: SExpable): SExp = {
    o.toSExp
  }

  implicit def toSExpable(o: SExp): SExpable = new SExpable {
    def toSExp = o
  }

  implicit def listToSExpable(o: Iterable[SExpable]): SExpable = 
  new Iterable[SExpable] with SExpable {
    override def iterator = o.iterator
    override def toSExp = SExp(o.map { _.toSExp })
  }

<<<<<<< HEAD

  def main(args:Array[String]){
    def readStr(s:String) = {
      val chars = new Array[Char](s.length)
      s.getChars(0, s.length, chars, 0)
      val r = new input.CharArrayReader(chars)
      SExp.read(r)
    }
    def check(s:String, r:String) {
      assert(readStr(s).toString() == r, "Failed at: " + s)
    }
    check("()", "()")
    check("(nil)", "(nil)")
    check("(t)", "(t)")
    check("(a b c d)", "(a b c d)")
    check("(a b c () nil)", "(a b c () nil)")
    check("(a b c () trait)", "(a b c () trait)")
    check("(a b c () t())", "(a b c () t ())")
    check("(a b c\n() nil(nil\n t))", "(a b c () nil (nil t))")
    check("(nildude)", "(nildude)")

    assert(readStr("t\n").toScala == true, "t should be true!")
    assert(readStr("t\n\t").toScala == true, "t should be true!")
    assert(readStr("t\n\t").toScala == true, "t should be true!")
    assert(readStr("t ").toScala == true, "t should be true!")
    assert(readStr("t").toScala == true, "t should be true!")


    assert(readStr("nil\n").toScala == false, "nil should be false!")
    assert(readStr("nil\n\t").toScala == false, "nil should be false!")
    assert(readStr("nil\n\t").toScala == false, "nil should be false!")
    assert(readStr("nil ").toScala == false, "nil should be false!")
    assert(readStr("nil").toScala == false, "nil should be false!")
    val map = readStr("(:use-sbt t :dude 1212)") match{
      case ls:SExpList => ls.toKeywordMap()
    }
    map.get(key(":use-sbt")) match{
      case Some(v) => assert(v.toScala == true)
      case None => assert(false)
    }

  }

=======
>>>>>>> f7f13ed4
}

abstract trait SExpable {
  implicit def toSExp(): SExp
}
<|MERGE_RESOLUTION|>--- conflicted
+++ resolved
@@ -240,52 +240,6 @@
     override def toSExp = SExp(o.map { _.toSExp })
   }
 
-<<<<<<< HEAD
-
-  def main(args:Array[String]){
-    def readStr(s:String) = {
-      val chars = new Array[Char](s.length)
-      s.getChars(0, s.length, chars, 0)
-      val r = new input.CharArrayReader(chars)
-      SExp.read(r)
-    }
-    def check(s:String, r:String) {
-      assert(readStr(s).toString() == r, "Failed at: " + s)
-    }
-    check("()", "()")
-    check("(nil)", "(nil)")
-    check("(t)", "(t)")
-    check("(a b c d)", "(a b c d)")
-    check("(a b c () nil)", "(a b c () nil)")
-    check("(a b c () trait)", "(a b c () trait)")
-    check("(a b c () t())", "(a b c () t ())")
-    check("(a b c\n() nil(nil\n t))", "(a b c () nil (nil t))")
-    check("(nildude)", "(nildude)")
-
-    assert(readStr("t\n").toScala == true, "t should be true!")
-    assert(readStr("t\n\t").toScala == true, "t should be true!")
-    assert(readStr("t\n\t").toScala == true, "t should be true!")
-    assert(readStr("t ").toScala == true, "t should be true!")
-    assert(readStr("t").toScala == true, "t should be true!")
-
-
-    assert(readStr("nil\n").toScala == false, "nil should be false!")
-    assert(readStr("nil\n\t").toScala == false, "nil should be false!")
-    assert(readStr("nil\n\t").toScala == false, "nil should be false!")
-    assert(readStr("nil ").toScala == false, "nil should be false!")
-    assert(readStr("nil").toScala == false, "nil should be false!")
-    val map = readStr("(:use-sbt t :dude 1212)") match{
-      case ls:SExpList => ls.toKeywordMap()
-    }
-    map.get(key(":use-sbt")) match{
-      case Some(v) => assert(v.toScala == true)
-      case None => assert(false)
-    }
-
-  }
-
-=======
->>>>>>> f7f13ed4
 }
 
 abstract trait SExpable {
