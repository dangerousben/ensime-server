--- conflicted
+++ resolved
@@ -150,15 +150,9 @@
   def symbolDesignationsInRegion(
     p: RangePosition,
     tpes: List[scala.Symbol]): SymbolDesignations = {
-<<<<<<< HEAD
-    val tpeSet = Set[scala.Symbol]() ++ tpes
-    val typed: Response[Tree] = new Response[Tree]
-    askType(p.source, forceReload = false, typed)
-=======
     val tpeSet = Set.empty[scala.Symbol] ++ tpes
     val typed: Response[global.Tree] = new Response[global.Tree]
     global.askLoadedTyped(p.source, keepLoaded = true, typed)
->>>>>>> acadade8
     typed.get.left.toOption match {
       case Some(tree) =>
         val traverser = new SymDesigsTraverser(p, tpeSet)
