package org.ensime.server

import java.io._
import java.net.{ InetAddress, ServerSocket, Socket }

import akka.actor._
import org.ensime.config._
import org.ensime.protocol._
import org.ensime.util._
import org.slf4j._
<<<<<<< HEAD
import scala.Console
import scala.util.Properties._
import org.slf4j.bridge.SLF4JBridgeHandler

/**
 * For when your upstream dependencies can't be trusted with
 * stdout and stderr.
 */
object ConsoleOutputWorkaround {
  def redirectScalaConsole(): Unit = {
    // workaround SI-8717
    Console.setOut(OutLog)
    Console.setErr(ErrLog)
  }
=======
import org.slf4j.bridge.SLF4JBridgeHandler

import scala.io.Source
import scala.util.Properties
import scala.util.Properties._
>>>>>>> ce335ecc

object Server {
  SLF4JBridgeHandler.removeHandlersForRootLogger()
  SLF4JBridgeHandler.install()

  val log = LoggerFactory.getLogger(classOf[Server])

  def main(args: Array[String]): Unit = {
    val ensimeFileStr = propOrNone("ensime.config").getOrElse(
      throw new RuntimeException("ensime.config (the location of the .ensime file) must be set"))

    val ensimeFile = new File(ensimeFileStr)
    if (!ensimeFile.exists() || !ensimeFile.isFile)
      throw new RuntimeException(s".ensime file ($ensimeFile) not found")

    val cacheDirStr = propOrNone("ensime.cachedir").getOrElse(
      throw new RuntimeException("ensime.cachedir must be set"))

    val cacheDir = new File(cacheDirStr)

    val rootDir = ensimeFile.getParentFile

    val activeModule = propOrNone("ensime.active").getOrElse(
      throw new RuntimeException("ensime.active must be set"))

    val config = readEnsimeConfig(ensimeFile, rootDir, cacheDir)

    initialiseServer(config)
  }

  def initialiseServer(config: EnsimeConfig): Server = {
    val server = new Server(config, "127.0.0.1", 0)
    server.start()
    server
  }

  /**
   * ******************************************************************************
   * Read a new style config from the given files.
   * @param ensimeFile The base ensime file.
   * @param rootDir The project root directory
   * @param cacheDir The
   * @return
   */
  def readEnsimeConfig(ensimeFile: File, rootDir: File, cacheDir: File): EnsimeConfig = {
    val configSrc = Source.fromFile(ensimeFile)
    try {
      val content = configSrc.getLines().filterNot(_.startsWith(";;")).mkString("\n")
      val parsed = SExpParser.read(content).asInstanceOf[SExpList]

      EnsimeConfig.parse(rootDir, cacheDir, parsed)
    } finally {
      configSrc.close()
    }
  }
}

class Server(config: EnsimeConfig, host: String, requestedPort: Int) {

  import org.ensime.server.Server.log

  // the config file parsing will attempt to create directories that are expected
  require(config.cacheDir.isDirectory, config.cacheDir + " is not a valid cache directory")

  val actorSystem = ActorSystem.create()
  // TODO move this to only be started when we want to receive
  val listener = new ServerSocket(requestedPort, 0, InetAddress.getByName(host))
  val actualPort = listener.getLocalPort

  log.info("ENSIME Server on " + host + ":" + actualPort)
  log.info(Environment.info)

  writePort(config.cacheDir, actualPort)

  val protocol = new SwankProtocol
  val project = new Project(config, protocol, actorSystem)

  def start() {
    project.initProject()
    startSocketListener()
  }

  def startSocketListener(): Unit = {
    val t = new Thread(new Runnable() {
      def run() {
        try {
          while (true) {
            try {
              val socket = listener.accept()
              log.info("Got connection, creating handler...")
              actorSystem.actorOf(Props(classOf[SocketHandler], socket, protocol, project))
            } catch {
              case e: IOException =>
                log.error("ENSIME Server: ", e)
            }
          }
        } finally {
          listener.close()
        }
      }
    })
    t.start()
  }

  def shutdown() {
    log.info("Shutting down server")
    listener.close()
    actorSystem.shutdown()
  }
  private def writePort(cacheDir: File, port: Int): Unit = {
    val portfile = new File(cacheDir, "port")
    if (!portfile.exists()) {
      log.info("Creating portfile " + portfile)
      log.info("creating portfile " + portfile)
      portfile.createNewFile()
    } else if (portfile.length > 0)
      // LEGACY: older clients create an empty file
      throw new IOException(
        "An ENSIME server might be open already for this project. " +
          "If you are sure this is not the case, please delete " +
          portfile.getAbsolutePath + " and try again"
      )

    portfile.deleteOnExit()
    val out = new PrintWriter(portfile)
    try out.println(port)
    finally out.close()
  }
}

case object SocketClosed

class SocketReader(socket: Socket, protocol: Protocol, handler: ActorRef) extends Thread {
  val log = LoggerFactory.getLogger(this.getClass)
  val in = new BufferedInputStream(socket.getInputStream)
  val reader = new InputStreamReader(in, "UTF-8")

  override def run() {
    try {
      while (true) {
        val msg: WireFormat = protocol.readMessage(reader)
        handler ! IncomingMessageEvent(msg)
      }
    } catch {
      case e: IOException =>
        log.error("Error in socket reader: ", e)
        Properties.envOrNone("ensime.explode.on.disconnect") match {
          case Some(_) =>
            log.warn("tick, tick, tick, tick... boom!")
            System.exit(-1)
          case None =>
            handler ! SocketClosed
        }
    }
  }
}

class SocketHandler(socket: Socket, protocol: Protocol, project: Project) extends Actor with ActorLogging {
  protocol.setOutputActor(self)

  val reader = new SocketReader(socket, protocol, self)
  val out = new BufferedOutputStream(socket.getOutputStream)

  def write(value: WireFormat) {
    try {
      protocol.writeMessage(value, out)
    } catch {
      case e: IOException =>
        log.error(e, "Write to client failed")
        context.stop(self)
    }
  }

  override def preStart() {
    reader.start()
  }

  override def receive = {
    case IncomingMessageEvent(value: WireFormat) =>
      project ! IncomingMessageEvent(value)
    case OutgoingMessageEvent(value: WireFormat) =>
      write(value)
    case SocketClosed =>
      log.error("Socket closed, stopping self")
      context.stop(self)
  }
}<|MERGE_RESOLUTION|>--- conflicted
+++ resolved
@@ -8,28 +8,11 @@
 import org.ensime.protocol._
 import org.ensime.util._
 import org.slf4j._
-<<<<<<< HEAD
-import scala.Console
-import scala.util.Properties._
-import org.slf4j.bridge.SLF4JBridgeHandler
-
-/**
- * For when your upstream dependencies can't be trusted with
- * stdout and stderr.
- */
-object ConsoleOutputWorkaround {
-  def redirectScalaConsole(): Unit = {
-    // workaround SI-8717
-    Console.setOut(OutLog)
-    Console.setErr(ErrLog)
-  }
-=======
 import org.slf4j.bridge.SLF4JBridgeHandler
 
 import scala.io.Source
 import scala.util.Properties
 import scala.util.Properties._
->>>>>>> ce335ecc
 
 object Server {
   SLF4JBridgeHandler.removeHandlersForRootLogger()
